/*
 Copyright 2025 Google LLC

 Licensed under the Apache License, Version 2.0 (the "License");
 you may not use this file except in compliance with the License.
 You may obtain a copy of the License at

      https://www.apache.org/licenses/LICENSE-2.0

 Unless required by applicable law or agreed to in writing, software
 distributed under the License is distributed on an "AS IS" BASIS,
 WITHOUT WARRANTIES OR CONDITIONS OF ANY KIND, either express or implied.
 See the License for the specific language governing permissions and
 limitations under the License.
 */

import * as path from 'node:path';
import {expect} from 'chai';
import * as custard from './custard.ts';
import assert from 'node:assert';

describe('loadJsonc', () => {
  it('file does not exist', () => {
    const filePath = 'does-not-exist.jsonc';
    const err = 'no such file or directory';
    expect(() => custard.loadJsonc(filePath)).to.throw(err);
  });

  it('comments', () => {
    const filePath = path.join('test', 'jsonc', 'comments.jsonc');
    expect(custard.loadJsonc(filePath)).deep.equals({
      x: 1,
      y: 2,
      url: 'https://example.com',
    });
  });
});

describe('loadConfig', () => {
  it('default values', () => {
    const configPath = path.join('test', 'config', 'default-values.json');
    expect(custard.loadConfig(configPath)).deep.equals({
      'package-file': ['package.json'],
      match: ['*'],
    });
  });
});

describe('validateConfig', () => {
  it('undefined fields', () => {
    const config = {
      'package-file': 'pkg.txt',
      'undefined-field': 1,
      commands: {
        test: {undefined: 1},
      },
    };
    expect(custard.validateConfig(config)).to.deep.equal([
      "'undefined-field' is not a valid field",
      "'commands.test.undefined' is not a valid field",
    ]);
  });

  it('type checking', () => {
    const config = {
      'package-file': 1,
      'ci-setup-filename': 1,
      'ci-setup-defaults': {env: {A: 1}, secrets: {B: 1}},
      'ci-setup-help-url': 1,
      match: 1,
      ignore: 1,
      commands: {
        test: {pre: 1, run: 1, post: 1},
      },
      'exclude-packages': 1,
    };
    expect(custard.validateConfig(config)).to.deep.equal([
      "'package-file' must be string or string[], got: 1",
      "'ci-setup-filename' must be string or string[], got: 1",
      '\'ci-setup-defaults.env\' must be {string: string} mappings, got: {"A":1}',
      '\'ci-setup-defaults.secrets\' must be {string: string} mappings, got: {"B":1}',
      "'ci-setup-help-url' must be string, got: 1",
      "'match' must be string or string[], got: 1",
      "'ignore' must be string or string[], got: 1",
      "'exclude-packages' must be string or string[], got: 1",
      "'commands.test.pre' must be string or string[], got: 1",
      "'commands.test.run' must be string or string[], got: 1",
      "'commands.test.post' must be string or string[], got: 1",
    ]);
  });
});

describe('validateCISetup', () => {
  it('undefined fields', () => {
    const config: custard.Config = {
      'package-file': 'pkg.txt',
      'ci-setup-defaults': {
        'defined-field': 1,
      },
    };
    const ciSetup = {
      env: {}, // even if not in the defaults, this is ok
      secrets: {}, // even if not in the defaults, this is ok
      'defined-field': 2, // it's in the defaults, this is ok
      'undefined-field': 1, // not in the defaults, this is an error
      _comment: 'underscore names are comments', // this is ok
    };
    expect(custard.validateCISetup(config, ciSetup)).to.deep.equal([
      "'undefined-field' is not a valid field",
    ]);
  });

  it('type checking', () => {
    const config: custard.Config = {
      'package-file': 'pkg.txt',
      'ci-setup-defaults': {
        var1: 'override',
        var2: 'default',
      },
    };
    const ciSetup = {
      env: {A: 1},
      secrets: {B: 1},
      var1: 1,
      // var2 is undefined, this is ok
    };
    expect(custard.validateCISetup(config, ciSetup)).to.deep.equal([
      '\'env\' must be {string: string} mappings, got: {"A":1}',
      '\'secrets\' must be {string: string} mappings, got: {"B":1}',
      "'var1' must be string, got: 1",
    ]);
  });
});

describe('loadCISetup', () => {
  it('no ci-setup file', () => {
    const config: custard.Config = {'package-file': 'package.json'};
    const packagePath = path.join('test', 'ci-setup', 'without-setup');
    expect(custard.loadCISetup(config, packagePath)).deep.equals({});
  });

  it('load ci-setup.jsonc', () => {
    const config: custard.Config = {'package-file': 'package.json'};
    const packagePath = path.join('test', 'ci-setup', 'with-setup-jsonc');
    expect(custard.loadCISetup(config, packagePath)).deep.equals({
      env: {A: 'a', B: 'b'},
      secrets: {C: 'c'},
    });
  });

  it('load ci-setup.json', () => {
    const config: custard.Config = {'package-file': 'package.json'};
    const packagePath = path.join('test', 'ci-setup', 'with-setup-json');
    expect(custard.loadCISetup(config, packagePath)).deep.equals({
      env: {A: 'a', B: 'b'},
      secrets: {C: 'c'},
    });
  });

  it('load custom ci-setup filename string', () => {
    const config: custard.Config = {
      'package-file': 'package.json',
      'ci-setup-filename': 'my-setup.json',
    };
    const packagePath = path.join('test', 'ci-setup', 'custom-name');
    expect(custard.loadCISetup(config, packagePath)).deep.equals({
      env: {A: 'a', B: 'b'},
      secrets: {C: 'c'},
    });
  });

  it('load custom ci-setup filename list', () => {
    const config: custard.Config = {
      'package-file': 'package.json',
      'ci-setup-filename': ['my-setup.jsonc', 'my-setup.json'],
    };
    const packagePath = path.join('test', 'ci-setup', 'custom-name');
    expect(custard.loadCISetup(config, packagePath)).deep.equals({
      env: {A: 'a', B: 'b'},
      secrets: {C: 'c'},
    });
  });
});

describe('listVars', () => {
  it('empty', () => {
    const env = {};
    const ciSetup = {};
    const defaults = {};
    const automatic = {};
    const vars = [...custard.listVars(env, ciSetup, defaults, automatic)];
    expect(vars).to.deep.equal([]);
  });

  it('4) automatic var', () => {
    const env = {};
    const ciSetup = {};
    const defaults = {};
    const automatic = {VAR: () => 'auto'};
    const vars = [...custard.listVars(env, ciSetup, defaults, automatic)];
    const expected = [['VAR', {value: 'auto', source: 'automatic var'}]];
    expect(vars).to.deep.equal(expected);
  });

  it('3) default value', () => {
    const env = {};
    const ciSetup = {};
    const defaults = {VAR: 'default'};
    const automatic = {VAR: () => 'auto'};
    const vars = [...custard.listVars(env, ciSetup, defaults, automatic)];
    const expected = [['VAR', {value: 'default', source: 'default value'}]];
    expect(vars).to.deep.equal(expected);
  });

  it('2) ci-setup.json', () => {
    const env = {};
    const ciSetup = {VAR: 'ci-setup'};
    const defaults = {VAR: 'default'};
    const automatic = {VAR: () => 'auto'};
    const vars = [...custard.listVars(env, ciSetup, defaults, automatic)];
    const expected = [['VAR', {value: 'ci-setup', source: 'ci-setup.json'}]];
    expect(vars).to.deep.equal(expected);
  });

  it('1) user-defined', () => {
    const env = {VAR: 'user'};
    const ciSetup = {VAR: 'ci-setup'};
    const defaults = {VAR: 'default'};
    const automatic = {VAR: () => 'auto'};
    const vars = [...custard.listVars(env, ciSetup, defaults, automatic)];
    const expected = [['VAR', {value: 'user', source: 'user-defined'}]];
    expect(vars).to.deep.equal(expected);
  });

  it('do not list env vars if not defined otherwise', () => {
    const env = {
      UNDEFINED: 'undefined',
      CI_SETUP: 'ci-setup',
      DEFAULT: 'default',
      AUTO: 'auto',
    };
    const ciSetup = {CI_SETUP: 'should override'};
    const defaults = {DEFAULT: 'should override'};
    const automatic = {AUTO: () => 'should override'};
    const vars = [...custard.listVars(env, ciSetup, defaults, automatic)];
    const expected = [
      ['AUTO', {value: 'auto', source: 'user-defined'}],
      ['DEFAULT', {value: 'default', source: 'user-defined'}],
      ['CI_SETUP', {value: 'ci-setup', source: 'user-defined'}],
    ];
    expect(vars).to.deep.equal(expected);
  });

  it('should only transform ciSetup and defaults', () => {
    const env = {USER: 'user'};
    const ciSetup = {CI_SETUP: 'ci-setup', USER: 'default-user'};
    const defaults = {DEFAULT: 'default'};
    const automatic = {AUTO: () => 'auto'};
    const transform = (x: string) => x.toUpperCase();
    const vars = [
      ...custard.listVars(env, ciSetup, defaults, automatic, transform),
    ];
    const expected = [
      ['AUTO', {value: 'auto', source: 'automatic var'}],
      ['DEFAULT', {value: 'DEFAULT', source: 'default value'}],
      ['CI_SETUP', {value: 'CI-SETUP', source: 'ci-setup.json'}],
      ['USER', {value: 'user', source: 'user-defined'}],
    ];
    expect(vars).to.deep.equal(expected);
  });
});

describe('substitute', () => {
  it('undefined sub', () => {
    const subs = {};
    expect(custard.substitute(subs, '$VAR')).to.equal('$VAR');
  });

  it('defined direct', () => {
    const subs = {VAR: 'value'};
    expect(custard.substitute(subs, '$VAR')).to.equal('value');
  });

  it('defined indirect', () => {
    const subs = {X: '$Y', VAR: '$X', Y: 'value'};
    expect(custard.substitute(subs, '$VAR')).to.equal('value');
  });

  it('$VAR match on word boundary', () => {
    const subs = {VAR: 'b'};
    expect(custard.substitute(subs, 'a-$VAR-c')).to.equal('a-b-c');
  });

  it('$VAR mismatch on non-word boundary', () => {
    const subs = {VAR: 'b'};
    expect(custard.substitute(subs, 'a-$VARs-c')).to.equal('a-$VARs-c');
  });

  it('${VAR} match without spaces', () => {
    const subs = {VAR: 'b'};
    expect(custard.substitute(subs, 'a-${VAR}s-c')).to.equal('a-bs-c');
  });

  it('${VAR} match with spaces', () => {
    const subs = {VAR: 'b'};
    expect(custard.substitute(subs, 'a-${  VAR  }s-c')).to.equal('a-bs-c');
  });
});

describe('uniqueId', () => {
  it('should match length 4', () => {
    const n = 4;
    expect(custard.uniqueId(n).length).to.equal(n);
  });

  it('should match length 6', () => {
    const n = 6;
    expect(custard.uniqueId(n).length).to.equal(n);
  });

  it('should be unique', () => {
    const id1 = custard.uniqueId();
    const id2 = custard.uniqueId();
    expect(id1).to.not.equals(id2);
  });
});

describe('listEnv', () => {
  it('automatic variables', () => {
    const env = {PROJECT_ID: 'my-project'};
    const vars = Object.fromEntries(custard.listEnv(env));
    expect(Object.keys(vars)).deep.equals([
      'PROJECT_ID',
      'RUN_ID',
      'SERVICE_ACCOUNT',
    ]);
  });

  it('substitute env vars', () => {
    const env = {
      PROJECT_ID: 'my-project',
      RUN_ID: 'my-run',
      SERVICE_ACCOUNT: 'my-service-account',
      UNDEFINED: 'should not be exported',
    };
    const ciSetup = {VAR: '$X', X: 'x'};
    const vars = Object.fromEntries(custard.listEnv(env, ciSetup));
    expect(vars).deep.equals({
      PROJECT_ID: 'my-project',
      RUN_ID: 'my-run',
      SERVICE_ACCOUNT: 'my-service-account',
      VAR: 'x',
      X: 'x',
    });
  });
});

describe('listSecrets', () => {
  it('automatic variables', () => {
    const vars = Object.fromEntries(custard.listSecrets());
    expect(vars).deep.equals({ID_TOKEN: ''});
  });

  it('do not substitute secrets', () => {
    const env = {PROJECT_ID: 'my-project', ID_TOKEN: '$PROJECT_ID'};
    const vars = Object.fromEntries(custard.listSecrets(env));
    expect(vars).deep.equals({ID_TOKEN: '$PROJECT_ID'});
  });
});

<<<<<<< HEAD
describe('run', () => {
  it('command not found', () => {
    const config = custard.loadConfig('test/cmd/config.json');
    const command = config.commands?.test;
    assert(command);
    const paths: string[] = [];
    const env = {};
    console.log(`\n--- run.not-found ${config} ${paths} ${env}`);
    expect(() => custard.run(config, command, paths, env)).to.not.throw();
=======
describe('isPackageDir', () => {
  const config: custard.Config = {'package-file': 'package-file.txt'};
  it('is package', () => {
    expect(custard.isPackageDir(config, 'test/affected/valid-package'));
  });
  it('is not package', () => {
    expect(!custard.isPackageDir(config, 'test/affected/no-package-file'));
  });
  it('path does not exist', () => {
    expect(!custard.isPackageDir(config, 'does-not-exist'));
  });
});

describe('getPackageDir', () => {
  const config: custard.Config = {'package-file': 'package-file.txt'};
  it('path does not exist', () => {
    console.log(' --- getPackageDir path does not exist');
    expect(custard.getPackageDir(config, 'path/does-not-exist')).to.be.null;
  });
  it('global package', () => {
    console.log(' --- getPackageDir global package');
    expect(
      custard.getPackageDir(config, 'test/affected/no-package-file/file.txt'),
    ).equals('.');
  });
  it('local package', () => {
    expect(
      custard.getPackageDir(config, 'test/affected/valid-package/file.txt'),
    ).equals('test/affected/valid-package');
  });
  it('diff in subdirectory', () => {
    expect(
      custard.getPackageDir(
        config,
        'test/affected/valid-package/path/to/file.txt',
      ),
    ).equals('test/affected/valid-package');
  });
  it('local subpackage', () => {
    expect(
      custard.getPackageDir(
        config,
        'test/affected/valid-package/subdir/subpackage/file.txt',
      ),
    ).equals('test/affected/valid-package/subdir/subpackage');
  });
});

describe('matches', () => {
  it('does not match', () =>
    expect(custard.matches('does-not-match.txt', ['match.txt'])).to.be.false);
  it('full match', () =>
    expect(custard.matches('path/to/match', ['path/to/match'])).to.be.true);
  it('filename match', () =>
    expect(custard.matches('path/to/match', ['match'])).to.be.true);
  it('glob star match', () =>
    expect(custard.matches('path/to/match.txt', ['*.txt'])).to.be.true);
  it('glob double star match', () =>
    expect(custard.matches('path/to/match.txt', ['**/*.txt'])).to.be.true);
  it('regex match', () =>
    expect(custard.matches('path/to/match-wildcard.txt', ['match-[^.]*\\.txt']))
      .to.be.true);
});

describe('fileMatchesConfig', () => {
  const config: custard.Config = {match: ['*.md'], ignore: ['README.md']};
  it('does not match', () => {
    expect(custard.fileMatchesConfig(config, 'file.txt')).to.be.false;
  });
  it('matches', () => {
    expect(custard.fileMatchesConfig(config, 'file.md')).to.be.true;
  });
  it('matches but ignored', () => {
    expect(custard.fileMatchesConfig(config, 'README.md')).to.be.false;
  });
  it('matches all by default', () => {
    expect(custard.fileMatchesConfig({}, 'file.md')).to.be.true;
  });
});

describe('matchPackages', () => {
  const config: custard.Config = {
    'package-file': 'package-file.txt',
    match: ['*.txt'],
    'exclude-packages': ['test/affected/excluded'],
  };
  it('does not match', () => {
    const diffs = ['test/affected/valid-package/file.md'];
    expect(custard.matchPackages(config, diffs)).to.deep.equals([]);
  });
  it('does not exist', () => {
    const diffs = ['path/does/not/exist/file.txt'];
    expect(custard.matchPackages(config, diffs)).to.deep.equals([]);
  });
  it('matches', () => {
    const diffs = ['test/affected/valid-package/file.txt'];
    expect(custard.matchPackages(config, diffs)).to.deep.equals([
      'test/affected/valid-package',
    ]);
  });
  it('matches unique', () => {
    const diffs = [
      'test/affected/valid-package/file1.txt',
      'test/affected/valid-package/file2.txt',
      'test/affected/valid-package/path/to/file3.txt',
    ];
    expect(custard.matchPackages(config, diffs)).to.deep.equals([
      'test/affected/valid-package',
    ]);
>>>>>>> 971b557f
  });
  it('matches global change', () => {
    const diffs = ['test/affected/no-package-file/file.txt'];
    expect(custard.matchPackages(config, diffs)).to.deep.equals(['.']);
  });
  it('matches but excluded', () => {
    const diffs = ['test/affected/excluded/file.txt'];
    expect(custard.matchPackages(config, diffs)).to.deep.equals([]);
  });
});

describe('findPackages', () => {
  const config: custard.Config = {
    'package-file': 'package-file.txt',
    'exclude-packages': ['test/affected/excluded'],
  };
  it('finds recursively', () => {
    expect([...custard.findPackages(config, 'test/affected')]).to.deep.equals([
      'test/affected/valid-package',
      'test/affected/valid-package/subdir/subpackage',
    ]);
  });
});

describe('affected', () => {
  const config: custard.Config = {
    'package-file': 'package-file.txt',
    'exclude-packages': ['test/affected/excluded'],
  };
  it('affected one', () => {
    const diffs = ['test/affected/valid-package/file.txt'];
    expect(custard.affected(config, diffs)).to.deep.equals([
      'test/affected/valid-package',
    ]);
  });
  it('affected all', () => {
    const diffs = ['test/affected/no-package-file/file.txt'];
    expect(custard.affected(config, diffs)).to.deep.equals([
      'test/affected/valid-package',
      'test/affected/valid-package/subdir/subpackage',
    ]);
  });
});

describe('run', () => {
  const cmd: custard.Command = {
    pre: 'echo "pre-test"',
    run: 'sh test.sh',
    post: 'echo "post-test"',
  };

  it('empty', () => {
<<<<<<< HEAD
    const config = custard.loadConfig('test/cmd/config.json');
    const command = config.commands?.test;
    assert(command);
    const paths: string[] = [];
    const env = {};
    console.log(`\n--- run.empty ${config} ${paths} ${env}`);
    expect(() => custard.run(config, command, paths, env)).to.not.throw();
  });

  it('one', () => {
    const config = custard.loadConfig('test/cmd/config.json');
    const command = config.commands?.test;
    assert(command);
    const paths = ['test/cmd/pkg-pass'];
    const env = {PROJECT_ID: 'project-id', ID_TOKEN: 'id-token'};
    console.log(`\n--- run.one ${config} ${paths} ${env}`);
    expect(() => custard.run(config, command, paths, env)).to.not.throw();
  });

  it('fail 1', () => {
    const config = custard.loadConfig('test/cmd/config.json');
    const command = config.commands?.test;
    assert(command);
    const paths = ['test/cmd/pkg-fail', 'test/cmd/pkg-pass'];
    const env = {PROJECT_ID: 'project-id', ID_TOKEN: 'id-token'};
    console.log(`\n--- run.two ${config} ${paths} ${env}`);
    expect(() => custard.run(config, command, paths, env)).to.throw();
  });

  it('fail 2', () => {
    const config = custard.loadConfig('test/cmd/config.json');
    const command = config.commands?.test;
    assert(command);
    const paths = ['test/cmd/pkg-pass', 'test/cmd/pkg-fail'];
    const env = {PROJECT_ID: 'project-id', ID_TOKEN: 'id-token'};
    console.log(`\n--- run.two ${config} ${paths} ${env}`);
    expect(() => custard.run(config, command, paths, env)).to.throw();
=======
    const config: custard.Config = {};
    const paths: string[] = [];
    const env = {};
    console.log(`\n--- run.empty ${config} ${paths} ${env}`);
    expect(() => custard.run(config, cmd, paths, env)).to.not.throw();
  });

  it('one', () => {
    const config: custard.Config = {};
    const paths = ['test/run/pkg-pass'];
    const env = {PROJECT_ID: 'project-id', ID_TOKEN: 'id-token'};
    console.log(`\n--- run.one ${config} ${paths} ${env}`);
    expect(() => custard.run(config, cmd, paths, env)).to.not.throw();
  });

  it('fail 1', () => {
    const config: custard.Config = {};
    const paths = ['test/run/pkg-fail', 'test/run/pkg-pass'];
    const env = {PROJECT_ID: 'project-id', ID_TOKEN: 'id-token'};
    console.log(`\n--- run.two ${config} ${paths} ${env}`);
    expect(() => custard.run(config, cmd, paths, env)).to.throw();
  });

  it('fail 2', () => {
    const config: custard.Config = {};
    const paths = ['test/run/pkg-pass', 'test/run/pkg-fail'];
    const env = {PROJECT_ID: 'project-id', ID_TOKEN: 'id-token'};
    console.log(`\n--- run.two ${config} ${paths} ${env}`);
    expect(() => custard.run(config, cmd, paths, env)).to.throw();
>>>>>>> 971b557f
  });
});<|MERGE_RESOLUTION|>--- conflicted
+++ resolved
@@ -368,17 +368,6 @@
   });
 });
 
-<<<<<<< HEAD
-describe('run', () => {
-  it('command not found', () => {
-    const config = custard.loadConfig('test/cmd/config.json');
-    const command = config.commands?.test;
-    assert(command);
-    const paths: string[] = [];
-    const env = {};
-    console.log(`\n--- run.not-found ${config} ${paths} ${env}`);
-    expect(() => custard.run(config, command, paths, env)).to.not.throw();
-=======
 describe('isPackageDir', () => {
   const config: custard.Config = {'package-file': 'package-file.txt'};
   it('is package', () => {
@@ -488,7 +477,6 @@
     expect(custard.matchPackages(config, diffs)).to.deep.equals([
       'test/affected/valid-package',
     ]);
->>>>>>> 971b557f
   });
   it('matches global change', () => {
     const diffs = ['test/affected/no-package-file/file.txt'];
@@ -541,45 +529,6 @@
   };
 
   it('empty', () => {
-<<<<<<< HEAD
-    const config = custard.loadConfig('test/cmd/config.json');
-    const command = config.commands?.test;
-    assert(command);
-    const paths: string[] = [];
-    const env = {};
-    console.log(`\n--- run.empty ${config} ${paths} ${env}`);
-    expect(() => custard.run(config, command, paths, env)).to.not.throw();
-  });
-
-  it('one', () => {
-    const config = custard.loadConfig('test/cmd/config.json');
-    const command = config.commands?.test;
-    assert(command);
-    const paths = ['test/cmd/pkg-pass'];
-    const env = {PROJECT_ID: 'project-id', ID_TOKEN: 'id-token'};
-    console.log(`\n--- run.one ${config} ${paths} ${env}`);
-    expect(() => custard.run(config, command, paths, env)).to.not.throw();
-  });
-
-  it('fail 1', () => {
-    const config = custard.loadConfig('test/cmd/config.json');
-    const command = config.commands?.test;
-    assert(command);
-    const paths = ['test/cmd/pkg-fail', 'test/cmd/pkg-pass'];
-    const env = {PROJECT_ID: 'project-id', ID_TOKEN: 'id-token'};
-    console.log(`\n--- run.two ${config} ${paths} ${env}`);
-    expect(() => custard.run(config, command, paths, env)).to.throw();
-  });
-
-  it('fail 2', () => {
-    const config = custard.loadConfig('test/cmd/config.json');
-    const command = config.commands?.test;
-    assert(command);
-    const paths = ['test/cmd/pkg-pass', 'test/cmd/pkg-fail'];
-    const env = {PROJECT_ID: 'project-id', ID_TOKEN: 'id-token'};
-    console.log(`\n--- run.two ${config} ${paths} ${env}`);
-    expect(() => custard.run(config, command, paths, env)).to.throw();
-=======
     const config: custard.Config = {};
     const paths: string[] = [];
     const env = {};
@@ -609,6 +558,5 @@
     const env = {PROJECT_ID: 'project-id', ID_TOKEN: 'id-token'};
     console.log(`\n--- run.two ${config} ${paths} ${env}`);
     expect(() => custard.run(config, cmd, paths, env)).to.throw();
->>>>>>> 971b557f
   });
 });